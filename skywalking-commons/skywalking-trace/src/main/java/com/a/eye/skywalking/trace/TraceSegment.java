--- conflicted
+++ resolved
@@ -161,11 +161,7 @@
     }
 
     public List<TraceSegmentRef> getRefs() {
-<<<<<<< HEAD
-        if(refs == null){
-=======
         if (refs == null) {
->>>>>>> 01a08cae
             return null;
         }
         return Collections.unmodifiableList(refs);
@@ -202,15 +198,6 @@
         segmentBuilder.setStartTime(startTime);
         segmentBuilder.setEndTime(endTime);
         segmentBuilder.setApplicationCode(applicationCode);
-<<<<<<< HEAD
-        if(primaryRef != null) {
-            segmentBuilder.setPrimaryRef(primaryRef.serialize());
-        }
-        if(refs != null && refs.size() > 0) {
-            for (TraceSegmentRef ref : refs) {
-                segmentBuilder.addRefs(ref.serialize());
-            }
-=======
         if (refs != null && refs.size() > 0) {
             for (TraceSegmentRef ref : refs) {
                 segmentBuilder.addRefs(ref.serialize());
@@ -218,7 +205,6 @@
         }
         for (DistributedTraceId id : relatedGlobalTraces) {
             segmentBuilder.addRelatedTraceIds(id.get());
->>>>>>> 01a08cae
         }
         for (Span span : spans) {
             segmentBuilder.addSpans(span.serialize());
@@ -232,13 +218,6 @@
         startTime = message.getStartTime();
         endTime = message.getEndTime();
         applicationCode = message.getApplicationCode();
-<<<<<<< HEAD
-        SegmentRefMessage messagePrimaryRef = message.getPrimaryRef();
-        if(messagePrimaryRef != null) {
-            (primaryRef = new TraceSegmentRef()).deserialize(messagePrimaryRef);
-        }
-=======
->>>>>>> 01a08cae
         List<SegmentRefMessage> refsList = message.getRefsList();
         if (refsList != null && refsList.size() > 0) {
             this.refs = new LinkedList<TraceSegmentRef>();
