--- conflicted
+++ resolved
@@ -1,11 +1,7 @@
 version: '2.1'
 services:
   skywalking-webui:
-<<<<<<< HEAD
-    image: skywalking/skywalking-ui:3.3.0-2017
-=======
     image: skywalking/skywalking-ui:5.0-2018-preview
->>>>>>> e009fce2
     expose:
       - "8080"
     ports:
@@ -19,11 +15,7 @@
       - COLLECTOR_SERVERS=skywalking-collector:10800
 
   skywalking-collector:
-<<<<<<< HEAD
-    image: skywalking/skywalking-collector:3.3.0-2017
-=======
     image: skywalking/skywalking-collector:5.0-2018-preview
->>>>>>> e009fce2
     expose:
       - "10800"
       - "11800"
